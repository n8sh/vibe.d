language: d
sudo: false

services:
  - mongodb
  - redis-server

d:
  # order: latest DMD, oldest DMD, LDC/GDC, remaining DMD versions
  # this way the overall test time gets cut down (GDC/LDC are a lot
  # slower tham DMD, so they should be started early), while still
  # catching most DMD version related build failures early
<<<<<<< HEAD
  - dmd-2.073.1
  - dmd-2.070.2
=======
  - dmd-2.073.2
  - dmd-2.068.2
  - ldc-1.0.0
>>>>>>> f799d9d9
  - ldc-1.1.0
  - ldc-1.0.0
  - dmd-2.072.2
  - dmd-2.071.2
  - dmd-beta

env:
  - VIBED_DRIVER=libevent BUILD_EXAMPLE=1 RUN_TEST=1
  - VIBED_DRIVER=vibe-core BUILD_EXAMPLE=1 RUN_TEST=1
  - VIBED_DRIVER=libasync BUILD_EXAMPLE=0 RUN_TEST=0

matrix:
  exclude:
    - d: ldc-1.0.0
      env: VIBED_DRIVER=libasync BUILD_EXAMPLE=0 RUN_TEST=0
  allow_failures:
    - d: dmd-beta
    - d: ldc-1.1.0
      env: VIBED_DRIVER=libasync BUILD_EXAMPLE=0 RUN_TEST=0

script: ./travis-ci.sh<|MERGE_RESOLUTION|>--- conflicted
+++ resolved
@@ -10,14 +10,8 @@
   # this way the overall test time gets cut down (GDC/LDC are a lot
   # slower tham DMD, so they should be started early), while still
   # catching most DMD version related build failures early
-<<<<<<< HEAD
-  - dmd-2.073.1
+  - dmd-2.073.2
   - dmd-2.070.2
-=======
-  - dmd-2.073.2
-  - dmd-2.068.2
-  - ldc-1.0.0
->>>>>>> f799d9d9
   - ldc-1.1.0
   - ldc-1.0.0
   - dmd-2.072.2
