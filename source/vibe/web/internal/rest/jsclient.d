/**
	Internal module with functions to generate JavaScript REST interfaces.

	Copyright: © 2015-2016 RejectedSoftware e.K.
	License: Subject to the terms of the MIT license, as written in the included LICENSE.txt file.
	Authors: Sönke Ludwig
*/
module vibe.web.internal.rest.jsclient;

import vibe.inet.url : URL;
import vibe.web.rest;

import std.conv : to;

///
class JSRestClientGenerateSettings
{
	///
	string indentStep;
	///
	string name;
	///
	bool parent;

	///
	this(string indentStep="    ", string name=null, bool parent=true)
	{
		this.name = name;
		this.parent = parent;
		this.indentStep = indentStep;
	}

	auto child(string cname)
	{
		return new JSRestClientGenerateSettings(indentStep, cname, false);
	}
}

/**
	Generates JavaScript code suitable for accessing a REST interface using XHR.
*/
/*package(vibe.web.web)*/ void generateInterface(TImpl, R)(ref R output, RestInterfaceSettings settings,
		JSRestClientGenerateSettings jsgenset)
{
	// TODO: handle attributed parameters and filter out internal parameters that have no path placeholder assigned to them

	import std.format : formattedWrite;
	import std.string : toUpper;
	import std.traits : FunctionTypeOf, ReturnType;
	import std.algorithm : filter, map;
	import std.array : replace;
	import std.typecons : tuple;

	import vibe.data.json : Json, serializeToJson;
	import vibe.internal.meta.uda;
	import vibe.http.common : HTTPMethod;
	import vibe.web.internal.rest.common;
	import vibe.web.common;

	auto intf = RestInterface!TImpl(settings, true);

	auto fout = indentSink(output, jsgenset.indentStep);

	fout.formattedWrite("%s%s = new function() {\n", jsgenset.parent ? "" : "this.",
			jsgenset.name.length ? jsgenset.name : intf.I.stringof);

	if (jsgenset.parent)
		fout.put("var toRestString = function(v) { return JSON.stringify(v); }\n");

	foreach (i, SI; intf.SubInterfaceTypes) {
		fout.put("\n");
		auto childjsset = jsgenset.child(__traits(identifier, intf.SubInterfaceFunctions[i]));
		fout.generateInterface!SI(intf.subInterfaces[i].settings, childjsset);
	}

	foreach (i, F; intf.RouteFunctions) {
		alias FT = FunctionTypeOf!F;
		auto route = intf.routes[i];

		// function signature
		fout.put("\n");
		fout.formattedWrite("this.%s = function(", route.functionName);
		foreach (j, param; route.parameters) {
			fout.put(param.name);
			fout.put(", ");
		}
		static if (!is(ReturnType!FT == void)) fout.put("on_result, ");

		fout.put("on_error) {\n");

		// url assembly
		fout.put("var url = ");
		if (route.pathHasPlaceholders) {
<<<<<<< HEAD
			fout.serializeToJson(intf.baseURL);
			foreach (p; route.pathParts) {
				fout.put(" + ");
				if (!p.isParameter) fout.serializeToJson(p.text);
				else fout.formattedWrite("encodeURIComponent(toRestString(%s))", p.text);
=======
			// extract the server part of the URL
			output.put("    var url = ");
			auto burl = URL(intf.baseURL);
			burl.pathString = "/";
			output.serializeToJson(burl.toString()[0 .. $-1]);
			// and then assemble the full path piece-wise
			foreach (p; route.fullPathParts) {
				output.put(" + ");
				if (!p.isParameter) output.serializeToJson(p.text);
				else output.formattedWrite("encodeURIComponent(toRestString(%s))", p.text);
>>>>>>> 10e37edd
			}
		} else {
			auto rpn = route.parameters
				.map!"a.name"
				.filter!(a => a[0] == '_')
				.map!"a[1..$]"
				.map!(a => tuple(":"~a, "${_"~a~"}"));
			char[] sink = route.pattern.dup;
			foreach (p; rpn)
				sink = replace(sink, p[0], p[1]);
			fout.formattedWrite("`%s`", concatURL(intf.baseURL, sink.idup)); // use `` instead ""
		}
		fout.put(";\n");

		// query parameters
		if (route.queryParameters.length) {
			fout.put("url = url");
			foreach (j, p; route.queryParameters)
				fout.formattedWrite(" + \"%s%s=\" + encodeURIComponent(toRestString(%s))",
					j == 0 ? '?' : '&', p.fieldName, p.name);
			fout.put(";\n");
		}

		// body parameters
		if (route.bodyParameters.length) {
			fout.put("var postbody = {\n");
			foreach (p; route.bodyParameters)
				fout.formattedWrite("%s: %s,\n", Json(p.fieldName), p.name);
			fout.put("};\n");
		}

		// XHR setup
		fout.put("var xhr = new XMLHttpRequest();\n");
		fout.formattedWrite("xhr.open('%s', url, true);\n", route.method.to!string.toUpper);
		static if (!is(ReturnType!FT == void)) {
			fout.put("xhr.onload = function () {\n");
			fout.put("if (this.status >= 400) { if (on_error) on_error(JSON.parse(this.responseText)); else console.log(this.responseText); }\n");
			fout.put("else on_result(JSON.parse(this.responseText));\n");
			fout.put("};\n");
		}

		// header parameters
		foreach (p; route.headerParameters)
			fout.formattedWrite("xhr.setRequestHeader(%s, %s);\n", Json(p.fieldName), p.name);

		// submit request
		if (route.method == HTTPMethod.GET || !route.bodyParameters.length)
			fout.put("xhr.send();\n");
		else {
			fout.put("xhr.setRequestHeader('Content-Type', 'application/json');\n");
			fout.put("xhr.send(JSON.stringify(postbody));\n");
		}
		fout.put("}\n");
	}
	fout.put("}\n");
}

version (unittest) {
	interface IDUMMY { void test(int dummy); }
	class DUMMY : IDUMMY { void test(int) {} }
	private void dummy()
	{
		import std.array;
		auto app = appender!string();
		app.generateInterface!DUMMY(null, null);
	}
}

unittest { // issue #1293
	import std.algorithm : canFind, find;
	import std.array : appender;
	import vibe.inet.url;

	interface S {
		void test();
	}

	interface I {
		@property S s();
		int test1();
		void test2();
	}
	auto settings = new RestInterfaceSettings;
	settings.baseURL = URL("http://localhost/");
	auto app = appender!string();
	auto jsgenset = new JSRestClientGenerateSettings;
	app.generateInterface!I(settings, jsgenset);
	assert(app.data.canFind("this.s = new function()"));
	assert(app.data.canFind("this.test1 = function(on_result, on_error)"));
	assert(app.data.find("this.test1 = function").canFind("xhr.onload ="));
	assert(app.data.canFind("this.test2 = function(on_error)"));
	assert(!app.data.find("this.test2 = function").canFind("xhr.onload ="));
}

private auto indentSink(O)(ref O output, string step)
{
	static struct IndentSink(R)
	{
		import std.string : strip;

		R* base;
		string step, indent, tempIndent;
		alias orig this;

		this(R* base, string step)
		{
			this.base = base;
			this.step = step;
		}

		void pushIndent()
		{
			indent ~= step;
			tempIndent ~= step;
		}

		void popIndent()
		{
			indent = indent[0..$-step.length];
			if (tempIndent.length)
				tempIndent = indent;
		}

		void postPut(const(char)[] s)
		{
			auto ss = s.strip;
			if (ss.length && ss[$-1] == '{')
				pushIndent();

			if (s.length && s[$-1] == '\n')
				tempIndent = indent;
		}

		void prePut(const(char)[] s)
		{
			auto ss = s.strip;
			if (ss.length && ss[0] == '}')
				popIndent();

			orig.put(tempIndent);
			tempIndent = "";
		}

		void put(const(char)[] s) { prePut(s); orig.put(s); postPut(s); }

		void put(char c) { prePut([c]); orig.put(c); postPut([c]); }

		void formattedWrite(Args...)(string fmt, Args args)
		{
			import std.format : formattedWrite;

			prePut(fmt);
			orig.formattedWrite(fmt, args);
			postPut(fmt);
		}

		ref R orig() @property { return *base; }
	}

	static if (is(typeof(output.prePut)) && is(typeof(output.postPut))) // is IndentSink
		return output;
	else
		return IndentSink!O(&output, step);
}

unittest {
	import std.array : appender;
	import std.format : formattedWrite;
	import std.algorithm : equal;

	auto buf = appender!string();
	auto ind = indentSink(buf, "\t");
	ind.put("class A {\n");
	ind.put("int func() { return 12; }\n");

	auto ind2 = indentSink(ind, "    "); // return itself, not override indentStep

	ind2.formattedWrite("void %s(%-(%s, %)) {\n", "func2", ["int a", "float b", "char c"]);
	ind2.formattedWrite("if (%s == %s) {\n", "a", "0");
	ind2.put("action();\n");
	ind2.put("}\n");
	ind2.put("}\n");
	ind.put("}\n");

	auto res = "class A {\n\tint func() { return 12; }\n\tvoid func2(int a, float b, char c) {\n\t\t" ~
		"if (a == 0) {\n\t\t\taction();\n\t\t}\n\t}\n}\n";

	assert(equal(res, buf.data));
}<|MERGE_RESOLUTION|>--- conflicted
+++ resolved
@@ -91,35 +91,18 @@
 		// url assembly
 		fout.put("var url = ");
 		if (route.pathHasPlaceholders) {
-<<<<<<< HEAD
-			fout.serializeToJson(intf.baseURL);
-			foreach (p; route.pathParts) {
+			// extract the server part of the URL
+			auto burl = URL(intf.baseURL);
+			burl.pathString = "/";
+			fout.serializeToJson(burl.toString()[0 .. $-1]);
+			// and then assemble the full path piece-wise
+			foreach (p; route.fullPathParts) {
 				fout.put(" + ");
 				if (!p.isParameter) fout.serializeToJson(p.text);
-				else fout.formattedWrite("encodeURIComponent(toRestString(%s))", p.text);
-=======
-			// extract the server part of the URL
-			output.put("    var url = ");
-			auto burl = URL(intf.baseURL);
-			burl.pathString = "/";
-			output.serializeToJson(burl.toString()[0 .. $-1]);
-			// and then assemble the full path piece-wise
-			foreach (p; route.fullPathParts) {
-				output.put(" + ");
-				if (!p.isParameter) output.serializeToJson(p.text);
-				else output.formattedWrite("encodeURIComponent(toRestString(%s))", p.text);
->>>>>>> 10e37edd
+				else fout.formattedWrite("encodeURIComponent(%s)", p.text);
 			}
 		} else {
-			auto rpn = route.parameters
-				.map!"a.name"
-				.filter!(a => a[0] == '_')
-				.map!"a[1..$]"
-				.map!(a => tuple(":"~a, "${_"~a~"}"));
-			char[] sink = route.pattern.dup;
-			foreach (p; rpn)
-				sink = replace(sink, p[0], p[1]);
-			fout.formattedWrite("`%s`", concatURL(intf.baseURL, sink.idup)); // use `` instead ""
+			fout.formattedWrite(`"%s"`, concatURL(intf.baseURL, route.pattern));
 		}
 		fout.put(";\n");
 
